import numpy as np
<<<<<<< HEAD
from astropy.table import Table
=======
>>>>>>> 49e712bf
from numpy.lib.recfunctions import rename_fields

from flarestack.data.icecube.ic_season import IceCubeSeason

diffuse_binning = {
    "IC59": (
        np.unique(
            np.concatenate(
                [
                    np.linspace(0.0, 0.2, 14 + 1),
                    np.linspace(0.2, 0.9, 24 + 1),
                    np.linspace(0.9, 1.0, 4 + 1),
                ]
            )
        ),
        np.linspace(-1.5, 2.0, 40 + 1),
    ),
    "IC79": (
        np.unique(
            np.concatenate(
                [
                    np.linspace(np.sin(-np.radians(5)), 0.2, 24 + 1),
                    np.linspace(0.2, 0.9, 24 + 1),
                    np.linspace(0.9, 1.0, 4 + 1),
                ]
            )
        ),
        np.linspace(2.0, 7.0, 40 + 1) + 0.2,
    ),
    "IC86": (
        np.unique(
            np.concatenate(
                [
                    np.linspace(np.sin(-np.radians(5)), 0.2, 24 + 1),
                    np.linspace(0.2, 0.9, 24 + 1),
                    np.linspace(0.9, 1.0, 4 + 1),
                ]
            )
        ),
        np.linspace(2.0, 7.0, 40 + 1),
    ),
}


def get_diffuse_binning(season):
    if "IC86" in season:
        season = "IC86"
    return diffuse_binning[season]


class NTSeason(IceCubeSeason):
    def get_background_model(self) -> Table:
        """Loads Monte Carlo dataset from file according to object path set in object properties.

        Returns:
            dict: Monte Carlo data set.
        """
        mc = self.load_data(self.mc_path, cut_fields=False)
        # According to NT specifications (README):
        #  "conv" gives the weight for conventional atmospheric neutrinos
        #  flarestack renames it to "weight"
        mc.rename_column("conv", "weight")
        return mc

    def simulate_background(self):
        rng = np.random

        if self.loaded_background_model is None:
            raise RuntimeError(
                "Monte Carlo background is not loaded. Call `load_background_model` before `simulate_background`."
            )

        # Total number of events in the MC sample, weighted according to background.
        n_exp = np.sum(self.loaded_background_model["weight"])

        # Creates a normalised array of atmospheric weights.
        p_select = self.loaded_background_model["weight"].cumsum() / n_exp

        # Simulates poisson noise around the expectation value n_exp.
        n_bkg = rng.poisson(n_exp)

        # Choose n_bkg from n_mc events according to background weight.
        ind = np.searchsorted(
            p_select,
            # NB: with n_bkg=8e5 and n_mc=11.5e6, explicitly sorting the uniform
            # samples is ~6x faster than np.random.choice
            np.sort(rng.uniform(size=n_bkg)),
            side="right",
        )

        sim_bkg = self.loaded_background_model[ind]

        time_pdf = self.get_time_pdf()

        # Simulates random times
        sim_bkg["time"] = time_pdf.simulate_times(source=None, n_s=n_bkg)

        # Check that the time pdf evaluates to 1 for all the simulated times.
        pdf_sum = np.sum(time_pdf.season_f(sim_bkg["time"]))
        if pdf_sum < n_bkg:
            raise RuntimeError(
                f"The time PDF does not evaluate to 1 for all generated event times.\n \
                The sum of the PDF values over {n_bkg} events is {pdf_sum}.\n \
                This means the sampling of background times is not reliable and must be fixed."
            )

        # Reduce the data to the relevant fields for analysis.
        analysis_keys = list(self.get_background_dtype().names)
        return sim_bkg[analysis_keys]


class NTSeasonNewStyle(NTSeason):
    def get_background_model(self):
        # in version >=3 of the dataset the weights are given as rates in Hz
        # instead of total events in the associated livetime
        # we deal with this by overwriting the MC set
        # possibly not the best course of action
        mc = super(NTSeasonNewStyle, self).get_background_model()
        livetime = self.get_time_pdf().get_livetime()
        for weight in ("astro", "weight", "prompt"):
            mc[weight] = mc[weight] * livetime * 86400.0
        return mc<|MERGE_RESOLUTION|>--- conflicted
+++ resolved
@@ -1,9 +1,5 @@
 import numpy as np
-<<<<<<< HEAD
 from astropy.table import Table
-=======
->>>>>>> 49e712bf
-from numpy.lib.recfunctions import rename_fields
 
 from flarestack.data.icecube.ic_season import IceCubeSeason
 
