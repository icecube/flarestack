--- conflicted
+++ resolved
@@ -116,8 +116,6 @@
     """
 
     def parse_list(self):
-<<<<<<< HEAD
-=======
         """Parses the GoodRunList to build a TimePDF
 
         Returns:
@@ -128,7 +126,6 @@
             livetime_to_mjd: function to convert a livetime [s] to mjd
 
         """
->>>>>>> e550ab59
         if list(self.on_off_list["run"]) != sorted(list(self.on_off_list["run"])):
             logger.error("Error in ordering GoodRunList!")
             logger.error("Runs are out of order!")
