--- conflicted
+++ resolved
@@ -578,15 +578,8 @@
     try:
         with open(path, "rb") as f:
             res = Pickle.load(f)
-<<<<<<< HEAD
-    except (FileNotFoundError, ModuleNotFoundError) as err:
-        logger.info(
-            f"No cached or incompatible spline found at {path}. Creating this file instead."
-        )
-=======
     except (FileNotFoundError) as err:
         logger.info(f"No cached spline found at {path}. Creating this file instead.")
->>>>>>> bbf0ffb9
         logger.info(f"Cause: {err}")
         make_individual_spline_set(season, path, **kwargs)
         with open(path, "rb") as f:
@@ -610,15 +603,8 @@
     try:
         with open(path, "rb") as f:
             res = Pickle.load(f)
-<<<<<<< HEAD
-    except (FileNotFoundError, ModuleNotFoundError) as err:
-        logger.info(
-            f"No cached or incompatible spline found at {path}. Creating this file instead."
-        )
-=======
     except (FileNotFoundError) as err:
         logger.info(f"No cached spline found at {path}. Creating this file instead.")
->>>>>>> bbf0ffb9
         logger.info(f"Cause: {err}")
         make_background_spline(season)
         with open(path, "rb") as f:
