import logging
import numpy as np
import resource
import random
from sys import stdout
import os
import argparse
import pickle as Pickle
import scipy.optimize
from flarestack.core.injector import read_injector_dict
from flarestack.core.llh import LLH, generate_dynamic_flare_class, read_llh_dict
from flarestack.shared import name_pickle_output_dir, \
    inj_dir_name, plot_output_dir, scale_shortener, flux_to_k
import matplotlib.pyplot as plt
import matplotlib.cm as cm
import matplotlib as mpl
from flarestack.core.time_pdf import TimePDF, Box, Steady
from flarestack.core.angular_error_modifier import BaseAngularErrorModifier
from flarestack.utils.catalogue_loader import load_catalogue, \
    calculate_source_weight
from flarestack.utils.asimov_estimator import estimate_discovery_potential

def time_smear(inj):
    inj_time = inj["injection_sig_time_pdf"]
    max_length = inj_time["max_offset"] - inj_time["min_offset"]
    offset = np.random.random() * max_length + inj_time["min_offset"]
    inj_time["offset"] = offset
    return inj_time


def read_mh_dict(mh_dict):
    """Ensure backwards compatibility of MinimisationHandler dictionary objects

    :param mh_dict: MinimisationHandler dictionary
    :return: MinimisationHandler dictionary compatible with new format
    """

    # Ensure backwards compatibility

    maps = [
        ("inj kwargs", "inj_dict"),
        ("datasets", "dataset"),
        ("background TS", "background_ts")
    ]

    for (old_key, new_key) in maps:

        if old_key in list(mh_dict.keys()):
            logging.warning("Deprecated mh_dict key '{0}' was used. Please use '{1}' in future.".format(
                old_key, new_key))
            mh_dict[new_key] = mh_dict[old_key]

    if "name" not in mh_dict.keys():
        raise KeyError("mh_dict object is missing key 'name'."
                       "This should be the unique save path for results.")

    elif mh_dict["name"][-1] != "/":
        mh_dict["name"] += "/"

    pairs = [
        ("inj_dict", read_injector_dict),
        ("llh_dict", read_llh_dict)
    ]

    for (key, f) in pairs:
        if key in list(mh_dict.keys()):
            mh_dict[key] = f(mh_dict[key])

    if np.logical_and("fixed_scale" in mh_dict.keys(), "n_steps" in mh_dict.keys()):
        raise Exception(f"MinimisationHandler dictionary contained both 'fixed_scale' key for "
                        f"set injection flux, and 'n_steps' key for stepped injection flux."
                        f"Please use only one of these options. \n  mh_dict: \n {mh_dict}")

    return mh_dict


class MinimisationHandler(object):
    """Generic Class to handle both dataset creation and llh minimisation from
    experimental data and Monte Carlo simulation. Initialised with a set of
    IceCube datasets, a list of sources, and independent sets of arguments for
    the injector and the likelihood.
    """
    subclasses = {}

    # Each MinimisationHandler must specify which LLH classes are compatible
    compatible_llh = []
    compatible_negative_n_s = False

    def __init__(self, mh_dict):

        mh_dict = read_mh_dict(mh_dict)

        sources = load_catalogue(mh_dict["catalogue"])

        self.name = mh_dict["name"]

        self.pickle_output_dir = name_pickle_output_dir(self.name)
        self._injectors = dict()
        self._llhs = dict()
        self._aem = dict()
        self.seasons = mh_dict["dataset"]
        self.sources = sources
        self.mh_dict = mh_dict

        if "inj_dict" in mh_dict.keys():

            # Checks whether signal injection should be done with a sliding PDF
            # within a larger window, or remain fixed at the specified time

            inj = dict(mh_dict["inj_dict"])

            try:
                self.time_smear = inj["injection_sig_time_pdf"]["time_smear_bool"]
            except KeyError:
                self.time_smear = False

            if self.time_smear:
                inj["injection_sig_time_pdf"] = time_smear(inj)

            self.inj_dict = inj

        # An independent set of Season objects can be used for the injector
        # This enables, for example, different MC sets to be used for
        # injection, to test the impact of different systematics

        try:
            self.inj_seasons = mh_dict["inj_dict"]["injection_dataset"]
            logging.debug("Using independent injection dataset.")

            if self.inj_seasons.keys() != self.seasons.keys():
                raise Exception("Key mismatch between injection and llh "
                                "Season objects. Injection Seasons have "
                                "keys:\n {0} \n and LLH Seasons have keys: \n"
                                "{1}". format(self.inj_seasons.keys(),
                                              self.seasons.keys()))

        except KeyError:
            self.inj_seasons = self.seasons

        self.llh_dict = mh_dict["llh_dict"]

        # Check if the specified MinimisationHandler is compatible with the
        # chosen LLH class

        if self.llh_dict["llh_name"] not in self.compatible_llh:
            raise ValueError("Specified LLH ({}) is not compatible with "
                             "selected MinimisationHandler".format(
                              self.llh_dict["llh_name"]))
        else:
            logging.info("Using '{0}' LLH class".format(self.llh_dict["llh_name"]))

        # Checks if negative n_s is specified for use, and whether this is
        # compatible with the chosen MinimisationHandler

        try:
            self.negative_n_s = self.llh_dict["negative_ns_bool"]
        except KeyError:
            self.negative_n_s = False

        if self.negative_n_s and not self.compatible_negative_n_s:
            raise ValueError("MinimisationHandler has been instructed to \n"
                             "allow negative n_s, but this is not compatible \n"
                             "with the selected MinimisationHandler.")

        # Sets up whether what pull corrector should be used (default is
        # none), and whether an angular error floor should be applied (
        # default is a static floor.

        try:
            self.pull_name = self.llh_dict["pull_name"]
        except KeyError:
            self.pull_name = "no_pull"

        try:
            self.floor_name = self.llh_dict["floor_name"]
        except KeyError:
            self.floor_name = "static_floor"

        p0, bounds, names = self.return_parameter_info(mh_dict)

        self.p0 = p0
        self.bounds = bounds
        self.param_names = names

        self.disc_guess = np.nan

    @classmethod
    def register_subclass(cls, mh_name):
        """Adds a new subclass of EnergyPDF, with class name equal to
        "energy_pdf_name".
        """
        def decorator(subclass):
            cls.subclasses[mh_name] = subclass
            return subclass

        return decorator

    @classmethod
    def create(cls, mh_dict):
        mh_dict = read_mh_dict(mh_dict)

        mh_name = mh_dict["mh_name"]

        if mh_name not in cls.subclasses:
            raise ValueError('Bad MinimisationHandler name {}'.format(mh_name))

        return cls.subclasses[mh_name](mh_dict)

    @classmethod
    def find_parameter_info(cls, mh_dict):
        read_mh_dict(mh_dict)
        mh_name = mh_dict["mh_name"]

        if mh_name not in cls.subclasses:
            raise ValueError('Bad MinimisationHandler name {}'.format(mh_name))

        return cls.subclasses[mh_name].return_parameter_info(mh_dict)

    def run_trial(self, full_dataset):
        pass

    def run(self, n_trials, scale=1., seed=None):
        pass

    @staticmethod
    def trial_params(mh_dict):

        if "fixed_scale" in list(mh_dict.keys()):
            scale_range = [mh_dict["fixed_scale"]]
        else:
            scale = mh_dict["scale"]
            steps = int(mh_dict["n_steps"])
            scale_range = np.array(
                [0. for _ in range(10)] +
                list(np.linspace(0., scale, steps)[1:])
            )

        n_trials = int(mh_dict["n_trials"])

        return scale_range, n_trials

    def iterate_run(self, scale=1., n_steps=5, n_trials=50):

        scale_range = np.linspace(0., scale, n_steps)[1:]

        self.run(n_trials*10, scale=0.0)

        for scale in scale_range:
            self.run(n_trials, scale)

    @staticmethod
    def return_parameter_info(mh_dict):
        seeds = []
        bounds = []
        names = []
        return seeds, names, bounds

    @staticmethod
    def return_injected_parameters(mh_dict):
        return {}

    def add_likelihood(self, season):
        return LLH.create(season, self.sources, self.llh_dict)

    def get_likelihood(self, season_name):

        if season_name not in self._llhs.keys():
            self._llhs[season_name] = self.add_likelihood(self.seasons[season_name])

        return self._llhs[season_name]

    def add_injector(self, season, sources):
        return season.make_injector(sources, **self.inj_dict)

    def get_injector(self, season_name):

        if season_name not in self._injectors.keys():
            self._injectors[season_name] = self.add_injector(self.seasons[season_name], self.sources)

        return self._injectors[season_name]

    def add_angular_error_modifier(self, season):
        return BaseAngularErrorModifier.create(
                season, self.llh_dict["llh_energy_pdf"], self.floor_name,
                self.pull_name
            )

    def get_angular_error_modifier(self, season_name):

        if season_name not in self._aem.keys():
            self._aem[season_name] = self.add_angular_error_modifier(self.seasons[season_name])

        return self._aem[season_name]

    @staticmethod
    def set_random_seed(seed):
        np.random.seed(seed)

    def guess_scale(self):
        """Method to guess flux scale for sensitivity + discovery potential
        :return:
        """
        return 1.5 * flux_to_k(self.guess_discovery_potential())

    def guess_discovery_potential(self):
        self.disc_guess = estimate_discovery_potential(
            self.seasons, dict(self.inj_dict), self.sources, dict(self.llh_dict))
        return self.disc_guess


@MinimisationHandler.register_subclass('fixed_weights')
class FixedWeightMinimisationHandler(MinimisationHandler):
    """Class to perform generic minimisations using a 'fixed weights' matrix.
    Sources are assigned intrinsic weights based on their assumed luminosity
    and/or distance, which are fixed. In addition, time weighting is used
    assuming a fixed fluence per source. The detector acceptance continues to
    vary as a function of the parameters given in minimisation step.
    """

    compatible_llh = ["spatial", "fixed_energy", "standard",
                      "standard_overlapping", "standard_matrix"]
    compatible_negative_n_s = True

    def __init__(self, mh_dict):

        MinimisationHandler.__init__(self, mh_dict)

        self.fit_weights = False

        # Checks if minimiser should be seeded from a brute scan

        try:
            self.brute = self.llh_dict["brute_seed"]
        except KeyError:
            self.brute = False

        # self.clean_true_param_values()

    def clear(self):

        self._injectors.clear()
        self._llhs.clear()

        del self

    def dump_results(self, results, scale, seed):
        """Takes the results of a set of trials, and saves the dictionary as
        a pickle pkl_file. The flux scale is used as a parent directory, and the
        pickle pkl_file itself is saved with a name equal to its random seed.

        :param results: Dictionary of Minimisation results from trials
        :param scale: Scale of inputted flux
        :param seed: Random seed used for running of trials
        """

        if self.name == " /":
            logging.warning("No field 'name' was specified in mh_dict object. "
                            "Cannot save results without a unique directory"
                            " name being specified.")

        else:

            write_dir = os.path.join(self.pickle_output_dir, scale_shortener(scale))

            # Tries to create the parent directory, unless it already exists
            try:
                os.makedirs(write_dir)
            except OSError:
                pass

            file_name = os.path.join(write_dir, str(seed) + ".pkl")

            logging.debug("Saving to {0}".format(file_name))

            with open(file_name, "wb") as f:
                Pickle.dump(results, f)

    def dump_injection_values(self, scale):

        if self.name == " /":
            raise Exception("No field 'name' was specified in mh_dict object. "
                            "Cannot save results without a unique directory"
                            " name being specified.")

        else:

            inj_dict = self.return_injected_parameters(scale)

            inj_dir = inj_dir_name(self.name)

            # Tries to create the parent directory, unless it already exists
            try:
                os.makedirs(inj_dir)
            except OSError:
                pass

            file_name = os.path.join(inj_dir, scale_shortener(scale) + ".pkl")

            logging.debug(f"Dumping Injection values to {file_name}")

            with open(file_name, "wb") as f:
                Pickle.dump(inj_dict, f)

    def run_trial(self, full_dataset):

        raw_f = self.trial_function(full_dataset)

        def llh_f(scale):
            return -np.sum(raw_f(scale))

        if self.brute:

            brute_range = [
                (max(x, -30), min(y, 30)) for (x, y) in self.bounds]

            start_seed = scipy.optimize.brute(
                llh_f, ranges=brute_range, finish=None, Ns=40)
        else:
            start_seed = self.p0

        res = scipy.optimize.minimize(
            llh_f, start_seed, bounds=self.bounds)

        vals = res.x
        flag = res.status
        # If the minimiser does not converge, repeat with brute force
        if flag == 1:
            vals = scipy.optimize.brute(llh_f, ranges=self.bounds,
                                        finish=None)

        best_llh = raw_f(vals)

        if not (res.x[0] > 0.0) and self.negative_n_s:

            bounds = list(self.bounds)
            bounds[0] = (-1000., -0.)
            start_seed = list(self.p0)
            start_seed[0] = -1.

            new_res = scipy.optimize.minimize(
                llh_f, start_seed, bounds=bounds)

            if new_res.status == 0:
                res = new_res

            vals = [res.x[0]]
            best_llh = res.fun

        ts = np.sum(best_llh)

        if ts == -0.0:
            ts = 0.0

        parameters = dict()

        for i, val in enumerate(vals):
            parameters[self.param_names[i]] = val

        res_dict = {
            "res": res,
            "Parameters": parameters,
            "TS": ts,
            "Flag": flag,
            "f": llh_f
        }

        return res_dict

    def run_single(self, full_dataset, scale, seed):

        param_vals = {}
        for key in self.param_names:
            param_vals[key] = []
        ts_vals = []
        flags = []

        res_dict = self.run_trial(full_dataset)

        for (key, val) in res_dict["Parameters"].items():
            param_vals[key].append(val)

        ts_vals.append(res_dict["TS"])
        flags.append(res_dict["Flag"])

        mem_use = str(
            float(resource.getrusage(resource.RUSAGE_SELF).ru_maxrss) / 1.e6)
        logging.debug('Memory usage max: {0} (Gb)'.format(mem_use))

        results = {
            "TS": ts_vals,
            "Parameters": param_vals,
            "Flags": flags,
        }

        self.dump_results(results, scale, seed)
        return res_dict

    def simulate_and_run(self, scale, seed=None):
        if seed is None:
            seed = np.random.randint(low=0, high=99999999)
        self.set_random_seed(seed)
        full_dataset = self.prepare_dataset(scale, seed)
        return self.run_single(full_dataset, scale, seed)

    def run(self, n_trials, scale=1., seed=None):

        if seed is None:
            seed = int(random.random() * 10 ** 8)
        np.random.seed(seed)

        # param_vals = [[] for x in self.p0]
        param_vals = {}
        for key in self.param_names:
            param_vals[key] = []
        ts_vals = []
        flags = []

        logging.info("Generating {0} trials!".format(n_trials))

        for i in range(int(n_trials)):

            res_dict = self.simulate_and_run(scale)

            for (key, val) in res_dict["Parameters"].items():
                param_vals[key].append(val)

            ts_vals.append(res_dict["TS"])
            flags.append(res_dict["Flag"])

        n_inj = 0
        for season in self.seasons.keys():
            inj = self.get_injector(season)
            n_inj += np.sum(inj.n_exp["n_exp"] * scale)

        logging.info("Injected with an expectation of {0} events.".format(n_inj))

        logging.info("FIT RESULTS:")

        for (key, param) in sorted(param_vals.items()):
            if len(param) > 0:
                logging.info("Parameter {0}: {1} {2} {3}".format(key, np.mean(param),
                      np.median(param), np.std(param)))
        logging.info("Test Statistic: {0} {1} {2}".format(np.mean(ts_vals),
              np.median(ts_vals), np.std(ts_vals)))

        logging.info("FLAG STATISTICS:")
        for i in sorted(np.unique(flags)):
            logging.info("Flag {0}:{1}".format(i, flags.count(i)))

        results = {
            "TS": ts_vals,
            "Parameters": param_vals,
            "Flags": flags,
        }

        self.dump_results(results, scale, seed)
        self.dump_injection_values(scale)

    def make_season_weight(self, params, season):

        src = self.sources

        weight_scale = calculate_source_weight(src)

        # dist_weight = src["distance_mpc"] ** -2
        # base_weight = src["base_weight"]

        llh = self.get_likelihood(season.season_name)
        acc = []

        time_weights = []
        source_weights = []

        for source in src:
            time_weights.append(llh.sig_time_pdf.effective_injection_time(
                source))
            acc.append(llh.acceptance(source, params))
            source_weights.append(calculate_source_weight(source) /
                                  weight_scale)

        time_weights = np.array(time_weights)
        source_weights = np.array(source_weights)

        acc = np.array(acc).T[0]

        w = acc * time_weights
        w *= source_weights

        w = w[:, np.newaxis]

        return w

    def make_weight_matrix(self, params):

        # Creates a matrix fixing the fraction of the total signal that
        # is expected in each Source+Season pair. The matrix is
        # normalised to 1, so that for a given total n_s, the expectation
        # for the ith season for the jth source is given by:
        #  n_exp = n_s * weight_matrix[i][j]

        weights_matrix = np.ones([len(self.seasons), len(self.sources)])

        for i, season in enumerate(self.seasons.values()):
            w = self.make_season_weight(params, season)

            for j, ind_w in enumerate(w):
                weights_matrix[i][j] = ind_w

        return weights_matrix

    def prepare_dataset(self, scale=1., seed=None):

        if seed is None:
            seed = int(random.random() * 10 ** 8)
        np.random.seed(seed)

        full_dataset = dict()

        for name in self.seasons.keys():
            full_dataset[name] = self.get_injector(name).create_dataset(
                scale, self.get_angular_error_modifier(name)
            )

        return full_dataset

    def trial_function(self, full_dataset):

        llh_functions = dict()
        n_all = dict()

        for name in self.seasons:
            dataset = full_dataset[name]
            llh_f = self.get_likelihood(name).create_llh_function(
                dataset, self.get_angular_error_modifier(name),
                self.make_season_weight
            )
            llh_functions[name] = llh_f
            n_all[name] = len(dataset)

        def f_final(raw_params):

            # If n_s is less than or equal to 0, set gamma to be 3.7 (equal to
            # atmospheric background). This is continuous at n_s=0, but fixes
            # relative weights of sources/seasons for negative n_s values.

            params = list(raw_params)

            if (len(params) > 1) and (params[0] < 0):
                params[1] = 3.7

            # Calculate relative contribution of each source/season

            weights_matrix = self.make_weight_matrix(params)
            weights_matrix /= np.sum(weights_matrix)

            # Having created the weight matrix, loops over each season of
            # data and evaluates the TS function for that season

            ts_val = 0
            for i, name in enumerate(self.seasons):
                w = weights_matrix[i][:, np.newaxis]
                ts_val += np.sum(llh_functions[name](params, w))

            return ts_val

        return f_final

    def scan_likelihood(self, scale=0., scan_2d=False):
        """Generic wrapper to perform a likelihood scan a background scramble
        with an injection of signal given by scale.

        :param scale: Flux scale to inject
        """

        res_dict = self.simulate_and_run(scale)

        res = res_dict["res"]
        g = res_dict["f"]

        bounds = list(self.bounds)

        if self.negative_n_s:
            bounds[0] = (-30, 30)

        # Scan 1D Likelihood

        plt.figure(figsize=(8, 4 + 2*len(self.p0)))

        u_ranges = []

        for i, bound in enumerate(bounds):
            ax = plt.subplot(len(self.p0), 1, 1 + i)

            best = list(res.x)
            min_llh = np.sum(float(g(best)))

            factor = 0.9

            if "n_s" in self.param_names[i]:

                best[i] = bound[1]

                while (g(best) > (min_llh + 5.0)):
                    best[i] *= factor

                ur = min(bound[1], max(best[i], 0))

            else:
                ur = bound[1]

            u_ranges.append(ur)

<<<<<<< HEAD
            n_range = np.linspace(max(bound[0], -100), ur, 100)
=======
            n_range = np.linspace(float(max(bound[0], -100)), ur, int(1e2))
>>>>>>> 7fc7c94b

            # n_range = np.linspace(-30, 30, 1e2)
            y = []

            for n in n_range:

                best[i] = n

                new = g(best)/2.0
                try:
                    y.append(new[0][0])
                except IndexError:
                    y.append(new)

            plt.plot(n_range, y - min(y))
            plt.xlabel(self.param_names[i])
            plt.ylabel(r"$\Delta \log(\mathcal{L}/\mathcal{L}_{0})$")

            logging.info(f"PARAM: {self.param_names[i]}")
            min_y = np.min(y)

            min_index = y.index(min_y)
            min_n = n_range[min_index]

            logging.info(f"Minimum value of {min_y} at {min_n}")

            logging.info("One Sigma interval between")

            l_y = np.array(y[:min_index])
            try:
                l_y = min(l_y[l_y > (min_y + 0.5)])
                l_lim = n_range[y.index(l_y)]
                logging.info(l_lim)
            except ValueError:
                l_lim = min(n_range)
                logging.info(f"<{l_lim}")

            logging.info("and")

            u_y = np.array(y[min_index:])
            try:
                u_y = min(u_y[u_y > (min_y + 0.5)])
                u_lim = n_range[y.index(u_y)]
                logging.info(u_lim)
            except ValueError:
                u_lim = max(n_range)
                logging.info(f">{u_lim}")

            ax.axvspan(l_lim, u_lim, facecolor="grey",
                        alpha=0.2)
            ax.set_ylim(bottom=0.0)

        path = plot_output_dir(self.name) + "llh_scan.pdf"

        title = os.path.basename(
                    os.path.dirname(self.name[:-1])
                ).replace("_", " ") + " Likelihood Scans"

        plt.suptitle(title, y=1.02)

        try:
            os.makedirs(os.path.dirname(path))
        except OSError:
            pass

        plt.savefig(path)
        plt.close()

        logging.info("Saved to {0}".format(path))

        # Scan 2D likelihood

        if np.logical_and(scan_2d, "gamma" in self.param_names):

            gamma_index = self.param_names.index("gamma")

            gamma_bounds = bounds[gamma_index]

            x = np.linspace(gamma_bounds[0], gamma_bounds[1])

            mask = np.array(["n_s" in b for b in self.param_names])

            n_s_bounds = np.array(self.bounds)[mask]

            for j, bound in enumerate(n_s_bounds):
                best = list(res.x)
                plt.figure()
                ax = plt.subplot(111)

                index = np.arange(len(self.param_names))[mask][j]

                plt.xlabel(r"Spectral Index ($\gamma$)")

                param_name = np.array(self.param_names)[mask][j]

                plt.ylabel(param_name)

<<<<<<< HEAD
                y = np.linspace(max(bound[0], -100),
                                np.array(u_ranges)[index], 100)
=======
                y = np.linspace(
                    float(max(bound[0], -100)),
                    np.array(u_ranges)[index],
                    int(1e2)
                )
>>>>>>> 7fc7c94b

                X, Y = np.meshgrid(x, y[::-1])
                Z = []

                for gamma in x:
                    best[gamma_index] = gamma
                    z_row = []

                    for n in y:
                        best[index] = n
                        z_row.append((g(best) - g(res.x))/2.0)

                    Z.append(z_row[::-1])

                Z = np.array(Z).T

                levels = 0.5 * np.array([1.0, 2.0, 5.0])**2

                plt.imshow(Z, aspect="auto", cmap="jet_r",
                           extent=(x[0], x[-1], y[0], y[-1]),
                           interpolation='bilinear')
                cbar = plt.colorbar()
                CS = ax.contour(X, Y, Z, levels=levels, colors="white")

                fmt = {}
                strs = [r'1$\sigma$', r'2$\sigma$', r'5$\sigma$']
                for l, s in zip(CS.levels, strs):
                    fmt[l] = s

<<<<<<< HEAD
                ax.clabel(CS, levels, fmt=fmt, inline=1, fontsize=10, #levels=levels,
=======
                ax.clabel(CS, fmt=fmt, inline=1, fontsize=10, levels=levels,
>>>>>>> 7fc7c94b
                          colors="white")
                cbar.set_label(r"$\Delta \log(\mathcal{L}/\mathcal{L}_{0})$",
                               rotation=90)

                path = plot_output_dir(self.name) + (param_name + "_")[4:] + \
                       "contour_scan.pdf"

                title = os.path.basename(
                    os.path.dirname(self.name[:-1])
                ).replace("_", " ") + " Contour Scans"

                plt.scatter(res.x[gamma_index], res.x[index],  color="white",
                            marker="*")

                plt.grid(color="white", linestyle="--", alpha=0.5)

                plt.suptitle(title)

                plt.savefig(path)
                plt.close()

                logging.info("Saved to {0}".format(path))

        return res_dict

    def neutrino_lightcurve(self, seed=None):

        full_dataset = self.prepare_dataset(30., seed)

        for source in self.sources:

            f, (ax0, ax1) = plt.subplots(1, 2,
                                       gridspec_kw={'width_ratios': [19, 1]})

            logE = []
            time = []
            sig = []

            for season in self.seasons:

                # Generate a scrambled dataset, and save it to the datasets
                # dictionary. Loads the llh for the season.
                data = full_dataset[season]
                llh = self.get_likelihood(season)

                mask = llh.select_spatially_coincident_data(data, [source])

                spatial_coincident_data = data[mask]

                t_mask = np.logical_and(
                    np.greater(
                        spatial_coincident_data["time"],
                        llh.sig_time_pdf.sig_t0(source)),
                    np.less(
                        spatial_coincident_data["time"],
                        llh.sig_time_pdf.sig_t1(source))
                )

                coincident_data = spatial_coincident_data[t_mask]

                SoB = llh.estimate_significance(coincident_data, source)

                mask = SoB > 1.

                y = np.log10(SoB[mask])

                if np.sum(mask) > 0:

                    logE += list(10 ** (coincident_data["logE"][mask] - 3))
                    time += list(coincident_data["time"][mask])
                    sig += list(y)

                if llh.sig_time_pdf.sig_t0(source) > llh.sig_time_pdf.t0:

                    ax0.axvline(llh.sig_time_pdf.sig_t0(source), color="k", linestyle="--", alpha=0.5)

                if llh.sig_time_pdf.sig_t1(source) < llh.sig_time_pdf.t1:

                    ax0.axvline(llh.sig_time_pdf.sig_t1(source), color="k", linestyle="--", alpha=0.5)

            cmap = cm.get_cmap('jet')
            norm = mpl.colors.Normalize(vmin=min(logE), vmax=max(logE),
                                        clip=True)
            m = cm.ScalarMappable(norm=norm, cmap=cmap)

            for i, val in enumerate(sig):
                x = time[i]
                ax0.plot([x, x], [0, val], color=m.to_rgba(logE[i]))

            if hasattr(self, "res_dict"):
                params = self.res_dict["Parameters"]
                if len(params) > 1:
                    ax0.axvspan(
                        params[f"t_start ({source['source_name']})"],
                        params[f"t_end ({source['source_name']})"],
                        facecolor="grey",
                        alpha=0.2
                    )
            ax0.set_xlabel("Arrival Time (MJD)")
            ax0.set_ylabel("Log(Signal/Background)")

            cb1 = mpl.colorbar.ColorbarBase(ax1, cmap=cmap,
                                            norm=norm,
                                            orientation='vertical')
            ax1.set_ylabel("Muon Energy Proxy (TeV)")

            ax0.set_ylim(bottom=0)
            # plt.tight_layout()

            path = f"{plot_output_dir(self.name)}neutrino_lightcurve.pdf"

            try:
                os.makedirs(os.path.dirname(path))
            except OSError:
                pass

            logging.info(f"Saving to {path}")

            plt.savefig(path)
            plt.close()

    @staticmethod
    def return_parameter_info(mh_dict):
        params = [[1.], [(0, 1000.)], ["n_s"]]

        params = [
            params[i] + x for i, x in enumerate(
                LLH.get_parameters(mh_dict["llh_dict"])
            )
        ]

        return params[0], params[1], params[2]

    def return_injected_parameters(self, scale):

        n_inj = 0.
        for season_name in self.seasons.keys():
            n_inj += np.sum(self.get_injector(season_name).n_exp["n_exp"] * scale)

        inj_params = {
            "n_s": n_inj
        }
        inj_params.update(LLH.get_injected_parameters(self.mh_dict))

        return inj_params


@MinimisationHandler.register_subclass('large_catalogue')
class LargeCatalogueMinimisationHandler(FixedWeightMinimisationHandler):
    """Class to perform generic minimisations using a 'fixed weights' matrix.
    However, unlike the 'fixed_weight' class, it is optimised for large
    numbers of sources. It uses a custom 'LowMemoryInjector' which is slower
    but much less burdensome for memory.
    """

    compatible_llh = ["standard_matrix"]
    compatible_negative_n_s = False

    def __init__(self, mh_dict):
        FixedWeightMinimisationHandler.__init__(self, mh_dict)

        if self.param_names != ["n_s", "gamma"]:
            raise Exception("{0} parameters are given, when ['n_s','gamma']"
                            "was expected".format(self.param_names))

    def add_injector(self, season, sources):

        if "inj_name" in self.inj_dict.keys():
            if self.inj_dict["injection_name"] != "low_memory_injector":
                raise Exception("{0} was provided as injection_name. Please "
                                "use 'large_memory_injector'.")
        else:
            self.inj_dict["injector_name"] = "low_memory_injector"

        return season.make_injector(sources, **self.inj_dict)


@MinimisationHandler.register_subclass('fit_weights')
class FitWeightMinimisationHandler(FixedWeightMinimisationHandler):
    compatible_llh = ["spatial", "fixed_energy", "standard"]
    compatible_negative_n_s = False

    def __init__(self, mh_dict):
        FixedWeightMinimisationHandler.__init__(self, mh_dict)

        if self.negative_n_s:
            raise ValueError(
                "Attempted to mix fitting weights with negative n_s.")

    def trial_function(self, full_dataset):

        llh_functions = dict()
        n_all = dict()

        for name in self.seasons:
            dataset = full_dataset[name]
            llh_f = self.get_likelihood(name).create_llh_function(
                dataset, self.get_angular_error_modifier(name),
                self.make_season_weight
            )
            llh_functions[name] = llh_f
            n_all[name] = len(dataset)

        def f_final(params):

            # Creates a matrix fixing the fraction of the total signal that
            # is expected in each Source+Season pair. The matrix is
            # normalised to 1, so that for a given total n_s, the expectation
            # for the ith season for the jth source is given by:
            #  n_exp = n_s * weight_matrix[i][j]

            weights_matrix = self.make_weight_matrix(params)

            for i, row in enumerate(weights_matrix.T):
                if np.sum(row) > 0:
                    row /= np.sum(row)

            # Having created the weight matrix, loops over each season of
            # data and evaluates the TS function for that season

            ts_val = 0
            for i, name in enumerate(self.seasons):
                w = weights_matrix[i][:, np.newaxis]
                ts_val += llh_functions[name](params, w)

            return ts_val

        return f_final

    @staticmethod
    def source_param_name(source):
        return "n_s ({0})".format(source["source_name"])

    @staticmethod
    def return_parameter_info(mh_dict):
        sources = load_catalogue(mh_dict["catalogue"])
        p0 = [1. for _ in sources]
        bounds = [(0., 1000.) for _ in sources]
        names = [FitWeightMinimisationHandler.source_param_name(x)
                 for x in sources]
        params = [p0, bounds, names]

        params = [
            params[i] + x for i, x in enumerate(
                LLH.get_parameters(mh_dict["llh_dict"])
            )
        ]

        return params[0], params[1], params[2]

    def return_injected_parameters(self, scale):

        inj_params = {}

        for source in self.sources:
            name = source["source_name"]
            key = self.source_param_name(source)
            n_inj = 0
            for season_name in self.seasons.keys():
                try:
                    names = [x[0] for x in self.get_injector(season_name).n_exp["source_name"]]
                    if isinstance(names[0], bytes):
                        names = [x.decode() for x in names]

                    if isinstance(name, bytes):
                        name = name.decode()

                    mask = np.array([x == name for x in names])

                    n_inj += np.sum(self.get_injector(season_name).n_exp["n_exp"][mask] * scale)

                # If source not overlapping season, will not be in dict
                except KeyError:
                    pass

            inj_params[key] = n_inj

        inj_params.update(LLH.get_injected_parameters(self.mh_dict))

        return inj_params


@MinimisationHandler.register_subclass("flare")
class FlareMinimisationHandler(FixedWeightMinimisationHandler):

    compatible_llh = ["spatial", "fixed_energy", "standard"]
    compatible_negative_n_s = False

    def __init__(self, mh_dict):
        MinimisationHandler.__init__(self, mh_dict)
        # For each season, we create an independent likelihood, using the
        # source list along with the sets of energy/time
        # PDFs provided in llh_kwargs.
        for name in self.seasons:

            tpdf = self.get_likelihood(name).sig_time_pdf

            # Check to ensure that no weird new untested time PDF is used
            # with the flare search method, since uniform time PDFs over the
            # duration of a given flare is an assumption baked into the PDF
            # construction. New time PDFs could be added, but the Flare class
            #  + LLH would need to be tested first and probably modified.

            if np.sum([isinstance(tpdf, x) for x in [Box, Steady]]) == 0:
                raise ValueError("Attempting to use a time PDF that is not a "
                                 "Box or a Steady time PDF class. The flare "
                                 "search method is only compatible with "
                                 "time PDFs that are uniform over "
                                 "fixed periods.")

    def run_trial(self, full_dataset):

        datasets = dict()

        livetime_calcs = dict()

        time_dict = {
            "time_pdf_name": "custom_source_box"
        }

        results = {
            "Parameters": dict(),
            "Flag": []
        }

        # Loop over each data season

        for (name, season) in self.seasons.items():

            # Generate a scrambled dataset, and save it to the datasets
            # dictionary. Loads the llh for the season.

            data = full_dataset[name]
            llh = self.get_likelihood(name)

            livetime_calcs[name] = TimePDF.create(time_dict, season.get_time_pdf())

            # Loops over each source in catalogue

            for source in self.sources:

                # Identify spatially- and temporally-coincident data

                mask = llh.select_spatially_coincident_data(data, [source])
                spatial_coincident_data = data[mask]

                t_mask = np.logical_and(
                    np.greater(
                        spatial_coincident_data["time"],
                        llh.sig_time_pdf.sig_t0(source)),
                    np.less(
                        spatial_coincident_data["time"],
                        llh.sig_time_pdf.sig_t1(source))
                )

                coincident_data = spatial_coincident_data[t_mask]

                # If there are events in the window...

                if len(coincident_data) > 0:

                    # Creates empty dictionary to save info

                    source_name = source["source_name"]
                    if source_name not in list(datasets.keys()):
                        datasets[source_name] = dict()

                    new_entry = {
                        "season_name": season.season_name
                    }
                    new_entry["Coincident Data"] = coincident_data
                    new_entry["Start (MJD)"] = llh.sig_time_pdf.t0
                    new_entry["End (MJD)"] = llh.sig_time_pdf.t1

                    # Identify significant events (S/B > 1)

                    significant = llh.find_significant_events(
                        coincident_data, source)

                    new_entry["Significant Times"] = significant["time"]

                    new_entry["N_all"] = len(data)

                    datasets[source_name][name] = new_entry

        stacked_ts = 0.0

        # Minimisation of each source

        for (source, source_dict) in datasets.items():

            src = self.sources[self.sources["source_name"] == source][0]
            p0, bounds, names = self.source_fit_parameter_info(self.mh_dict,
                                                               src)

            # Create a full list of all significant times

            all_times = []
            n_tot = 0
            for season_dict in source_dict.values():
                new_times = season_dict["Significant Times"]
                all_times.extend(new_times)
                n_tot += len(season_dict["Coincident Data"])

            all_times = np.array(sorted(all_times))

            # Minimum flare duration (days)
            min_flare = 0.25
            # Conversion to seconds
            min_flare *= 60 * 60 * 24

            # Length of search window in livetime

            search_window = np.sum([
                self.get_likelihood(x).sig_time_pdf.effective_injection_time(src)
                for x in self.seasons.keys()]
            )

            # If a maximum flare length is specified, sets that here

            if "max_flare" in list(self.llh_dict["llh_sig_time_pdf"].keys()):
                # Maximum flare given in days, here converted to seconds
                max_flare = self.llh_dict["llh_sig_time_pdf"]["max_flare"] * (
                        60 * 60 * 24
                )
            else:
                max_flare = search_window

            # Loop over all flares, and check which combinations have a
            # flare length between the maximum and minimum values

            pairs = []

            # print "There are", len(all_times), "significant neutrinos",
            # print "out of", n_tot, "neutrinos"

            for x in all_times:
                for y in all_times:
                    if y > x:
                        pairs.append((x, y))

            # If there is are no pairs meeting this criteria, skip

            if len(pairs) == 0:
                logging.debug("Continuing because no pairs")
                continue

            all_res = []
            all_ts = []
            all_f = []
            all_pairs = []

            # Loop over each possible significant neutrino pair

            for i, pair in enumerate(pairs):
                t_start = pair[0]
                t_end = pair[1]

                # Calculate the length of the neutrino flare in livetime

                flare_time = np.array(
                    (t_start, t_end),
                    dtype=[
                        ("start_time_mjd", np.float),
                        ("end_time_mjd", np.float),
                    ]
                )

                flare_length = np.sum([
                    time_pdf.effective_injection_time(flare_time)
                    for time_pdf in livetime_calcs.values()]
                )

                # If the flare is between the minimum and maximum length

                if flare_length < min_flare:
                    continue
                elif flare_length > max_flare:
                    continue


                # Marginalisation term is length of flare in livetime
                # divided by max flare length in livetime. Accounts
                # for the additional short flares that can be fitted
                # into a given window

                overall_marginalisation = flare_length / max_flare

                # Each flare is evaluated accounting for the
                # background on the sky (the non-coincident
                # data), which is given by the number of
                # neutrinos on the sky during the given
                # flare. (NOTE THAT IT IS NOT EQUAL TO THE
                # NUMBER OF NEUTRINOS IN THE SKY OVER THE
                # ENTIRE SEARCH WINDOW)

                n_all = np.sum([np.sum(~np.logical_or(
                    np.less(data["time"], t_start),
                    np.greater(data["time"], t_end)))
                                for data in full_dataset.values()])

                llhs = dict()

                # Loop over data seasons

                for (name, season_dict) in sorted(source_dict.items()):

                    llh = self.get_likelihood(name)

                    # Check that flare overlaps with season

                    inj_time = llh.sig_time_pdf.effective_injection_time(
                        flare_time
                    )

                    if not inj_time > 0:
                        continue

                    coincident_data = season_dict["Coincident Data"]

                    data = full_dataset[name]

                    n_season = np.sum(~np.logical_or(
                        np.less(data["time"], t_start),
                        np.greater(data["time"], t_end)))

                    # Removes non-coincident data

                    flare_veto = np.logical_or(
                        np.less(coincident_data["time"], t_start),
                        np.greater(coincident_data["time"], t_end)
                    )

                    # Checks to make sure that there are
                    # neutrinos in the sky at all. There should
                    # be, due to the definition of the flare window.

                    if n_all > 0:
                        pass
                    else:
                        raise Exception("Events are leaking somehow!")

                    # Creates the likelihood function for the flare

                    flare_f = llh.create_flare_llh_function(
                        coincident_data, flare_veto, n_all, src, n_season,
                        self.get_angular_error_modifier(season_dict["season_name"])
                    )

                    llhs[season_dict["season_name"]] = {
                        "f": flare_f,
                        "flare length": flare_length
                    }

                # From here, we have normal minimisation behaviour

                def f_final(params):

                    # Marginalisation is done once, not per-season

                    ts = 2 * np.log(overall_marginalisation)

                    for llh_dict in llhs.values():
                        ts += llh_dict["f"](params)

                    return -ts

                res = scipy.optimize.fmin_l_bfgs_b(
                    f_final, p0, bounds=bounds,
                    approx_grad=True)

                all_res.append(res)
                all_ts.append(-res[1])
                all_f.append(f_final)
                all_pairs.append(pair)

            max_ts = max(all_ts)
            stacked_ts += max_ts
            index = all_ts.index(max_ts)

            best_start = all_pairs[index][0]
            best_end = all_pairs[index][1]

            best_time = np.array(
                (best_start, best_end),
                dtype=[
                    ("start_time_mjd", np.float),
                    ("end_time_mjd", np.float),
                ]
            )

            best_length = np.sum([
                time_pdf.effective_injection_time(best_time)
                for time_pdf in livetime_calcs.values()]
            ) / (60 * 60 * 24)

            best = [x for x in all_res[index][0]] + [
                best_start, best_end, best_length
            ]

            p0, bounds, names = self.source_parameter_info(self.mh_dict, src)

            names += [self.source_param_name(x, src)
                      for x in ["t_start", "t_end", "length"]]

            for i, x in enumerate(best):
                key = names[i]
                results["Parameters"][key] = x

            results["Flag"] += [all_res[index][2]["warnflag"]]

            del all_res, all_f, all_times

        results["TS"] = stacked_ts

        del datasets, full_dataset, livetime_calcs

        return results

    # def dump_injection_values(self, scale):

        # inj_dict = dict()
        # for source in self.sources:
        #     name = source["Name"]
        #     n_inj = 0
        #     for inj in self.injectors.itervalues():
        #         try:
        #             n_inj += inj.ref_fluxes[scale_shortener(scale)][name]
        #
        #         # If source not overlapping season, will not be in dict
        #         except KeyError:
        #             pass
        #
        #     default = {
        #         "n_s": n_inj
        #     }
        #
        #     if "Gamma" in self.param_names:
        #         try:
        #             default["Gamma"] = self.inj_kwargs["Injection Energy PDF"][
        #                 "Gamma"]
        #         except KeyError:
        #             default["Gamma"] = np.nan

            # if self.flare:
            #     fs = [inj.sig_time_pdf.sig_t0(source)
            #           for inj in self.injectors.itervalues()]
            #     true_fs = min(fs)
            #     fe = [inj.sig_time_pdf.sig_t1(source)
            #           for inj in self.injectors.itervalues()]
            #     true_fe = max(fe)
            #
            #     if self.time_smear:
            #         inj_time = self.inj_kwargs["Injection Time PDF"]
            #         offset = inj_time["Offset"]
            #         true_fs -= offset
            #         true_fe -= offset
            #
            #         min_offset = inj_time["Min Offset"]
            #         max_offset = inj_time["Max Offset"]
            #         med_offset = 0.5*(max_offset + min_offset)
            #
            #         true_fs += med_offset
            #         true_fe += med_offset
            #
            #     true_l = true_fe - true_fs
            #
            #     sim = [
            #         list(np.random.uniform(true_fs, true_fe,
            #                           np.random.poisson(n_inj)))
            #         for _ in range(1000)
            #     ]
            #
            #     s = []
            #     e = []
            #     l = []
            #
            #     for data in sim:
            #         if data != []:
            #             s.append(min(data))
            #             e.append(max(data))
            #             l.append(max(data) - min(data))
            #
            #     if len(s) > 0:
            #         med_s = np.median(s)
            #         med_e = np.median(e)
            #         med_l = np.median(l)
            #     else:
            #         med_s = np.nan
            #         med_e = np.nan
            #         med_l = np.nan
            #
            #     print med_s, med_e, med_l
            #
            #     default["Flare Start"] = med_s
            #     default["Flare End"] = med_e
            #     default["Flare Length"] = med_l


    # def run(self, n_trials, scale=1.):
    #     """Runs iterations of a flare search, and dumps results as pickle files.
    #     For stacking of multiple sources, due to computational constraints,
    #     each flare is minimised entirely independently. The TS values from
    #     each flare is then summed to give an overall TS value. The results
    #     for each source are stored separately.
    #
    #     :param n_trials: Number of trials to perform
    #     :param scale: Flux scale
    #     """
    #
    #     # Selects the key corresponding to time for the given IceCube dataset
    #     # (enables use of different data samples)
    #
    #     seed = int(random.random() * 10 ** 8)
    #     np.random.seed(seed)
    #
    #     print "Running", n_trials, "trials"
    #
    #     # Initialises lists for all values that will need to be stored,
    #     # in order to verify that the minimisation is working successfuly
    #
    #     param_vals = {}
    #     for key in self.param_names:
    #         param_vals[key] = []
    #     ts_vals = []
    #     flags = []
    #
    #     print "Generating", n_trials, "trials!"
    #
    #     for i in range(int(n_trials)):
    #
    #         res_dict = self.run_trial(scale)
    #
    #         for (key, val) in res_dict["Parameters"].iteritems():
    #             param_vals[key].append(val)
    #
    #         ts_vals.append(res_dict["TS"])
    #         flags.append(res_dict["Flag"])
    #
    #     # results = {
    #     #     "TS": [],
    #     #     "Parameters": []
    #     # }
    #     #
    #     # # for source in self.sources:
    #     # #     results[source["Name"]] = {
    #     # #         "TS": [],
    #     # #         "Parameters": []
    #     # #     }
    #     #
    #     # # Loop over trials
    #     #
    #     # for _ in range(int(n_trials)):
    #     #
    #     #     res_dict = self.run_trial(scale)
    #     #
    #     #     for j, val in enumerate(list(res_dict["Parameters"])):
    #     #         key = self.param_names[j]
    #     #         param_vals[key].append(val)
    #     #
    #     #     ts_vals.append(res_dict["TS"])
    #     #     flags.append(res_dict["Flag"])
    #     #
    #     #     results["TS"].append(res_dict["TS"])
    #
    #     mem_use = str(
    #         float(resource.getrusage(resource.RUSAGE_SELF).ru_maxrss) / 1.e6)
    #     print ""
    #     print 'Memory usage max: %s (Gb)' % mem_use
    #
    #     full_ts = results["TS"]
    #
    #     print "Combined Test Statistic:"
    #     print np.mean(full_ts), np.median(full_ts), np.std(
    #           full_ts)
    #
    #     for source in self.sources:
    #         print "Results for", source["Name"]
    #
    #         combined_res = results[source["Name"]]
    #
    #         full_ts = combined_res["TS"]
    #
    #         full_params = np.array(combined_res["Parameters"])
    #
    #         for i, column in enumerate(full_params):
    #             print self.param_names[i], ":", np.mean(column),\
    #                 np.median(column), np.std(column)
    #
    #         print "Test Statistic", np.mean(full_ts), np.median(full_ts), \
    #             np.std(full_ts), "\n"
    #
    #     self.dump_results(results, scale, seed)
    #
    #     self.dump_injection_values(scale)

    def check_flare_background_rate(self):

        results = [[] for x in self.seasons]
        total = [[] for x in self.seasons]

        for i in range(int(1000)):

            # Loop over each data season

            for j, season in enumerate(sorted(self.seasons)):

                # Generate a scrambled dataset, and save it to the datasets
                # dictionary. Loads the llh for the season.

                data = self.injectors[season["Name"]].create_dataset(0.0)
                llh = self.llhs[season["Name"]]

                # Loops over each source in catalogue

                for source in self.sources:

                    # Identify spatially- and temporally-coincident data

                    mask = llh.select_spatially_coincident_data(data, [source])
                    spatial_coincident_data = data[mask]

                    t_mask = np.logical_and(
                        np.greater(spatial_coincident_data["timeMJD"],
                                   llh.time_pdf.sig_t0(source)),
                        np.less(spatial_coincident_data["timeMJD"],
                                llh.time_pdf.sig_t1(source))
                    )

                    coincident_data = spatial_coincident_data[t_mask]
                    total[j].append(len(coincident_data))
                    # If there are events in the window...

                    if len(coincident_data) > 0:

                        # Identify significant events (S/B > 1)

                        significant = llh.find_significant_events(
                            coincident_data, source)

                        results[j].append(len(significant))
                    else:
                        results[j].append(0)

        for j, season in enumerate(sorted(self.seasons)):
            res = results[j]
            tot = total[j]

            print(season["Name"],"Significant events", np.mean(res), \
                np.median(res), np.std(res))
            print(season["Name"], "All events", np.mean(tot), np.median(tot), \
                np.std(tot))

            llh = self.llhs[season["Name"]]

            for source in self.sources:

                print("Livetime", llh.time_pdf.effective_injection_time(source))

    @staticmethod
    def source_param_name(param, source):
        return param + " (" + str(source["source_name"]) + ")"


    @staticmethod
    def source_fit_parameter_info(mh_dict, source):

        p0 = [1.]
        bounds = [(0., 1000.)]
        names = [FlareMinimisationHandler.source_param_name("n_s", source)]

        llh_p0, llh_bounds, llh_names = LLH.get_parameters(
            mh_dict["llh_dict"])

        p0 += llh_p0
        bounds += llh_bounds
        names += [FlareMinimisationHandler.source_param_name(x, source)
                  for x in llh_names]

        return p0, bounds, names

    @staticmethod
    def source_parameter_info(mh_dict, source):

        p0, bounds, names = \
            FlareMinimisationHandler.source_fit_parameter_info(
                mh_dict, source
            )

        p0 += [np.nan for _ in range(3)]
        bounds += [(np.nan, np.nan)for _ in range(3)]
        names += [FlareMinimisationHandler.source_param_name(x, source)
                  for x in ["t_start", "t_end", "length"]]

        return p0, bounds, names

    @staticmethod
    def return_parameter_info(mh_dict):
        p0, bounds, names = [], [], []
        sources = load_catalogue(mh_dict["catalogue"])
        for source in sources:
            res = FlareMinimisationHandler.source_parameter_info(
                mh_dict, source
            )

            for i, x in enumerate(res):
                [p0, bounds, names][i] += x

        return p0, bounds, names

    def return_injected_parameters(self, scale):

        inj_params = {}

        for source in self.sources:
            name = source["source_name"]
            key = self.source_param_name("n_s", source)
            n_inj = 0
            for inj in self.injectors.values():
                try:
                    n_inj += inj.ref_fluxes[scale_shortener(scale)][name]

                # If source not overlapping season, will not be in dict
                except KeyError:
                    pass

            inj_params[key] = n_inj

            ts = min([inj.time_pdf.sig_t0(source)
                      for inj in self.injectors.values()])
            te = max([inj.time_pdf.sig_t1(source)
                      for inj in self.injectors.values()])

            inj_params[self.source_param_name("length", source)] = te - ts

            if self.time_smear:
                inj_params[self.source_param_name("t_start", source)] = np.nan
                inj_params[self.source_param_name("t_end", source)] = np.nan
            else:
                inj_params[[self.source_param_name("t_start", source)]] = ts
                inj_params[[self.source_param_name("t_end", source)]] = te

            for (key, val) in LLH.get_injected_parameters(
                    self.mh_dict).items():
                inj_params[self.source_param_name(key, source)] = val

        return inj_params

    def add_likelihood(self, season):
        return generate_dynamic_flare_class(season, self.sources, self.llh_dict)


def g(x):
    return x * x


if __name__ == '__main__':
    from multiprocessing import Pool

    parser = argparse.ArgumentParser()
    parser.add_argument("-f", "--file", help="Path for analysis pkl_file")
    parser.add_argument("-n", "--n_cpu", default=2)
    cfg = parser.parse_args()

    with open(cfg.file, "rb") as f:
        mh_dict = Pickle.load(f)

    mh = MinimisationHandler.create(mh_dict)

    scales, seeds = mh.trial_params(mh_dict["scale"], n_steps=mh_dict["n_steps"])

    if "fixed_scale" in list(mh_dict.keys()):
        scale = [mh_dict["fixed_scale"] for _ in seeds]
        n_trials = int(float(mh_dict["n_trials"]) / float(cfg.n_cpu))
    else:
        n_trials = int(mh_dict["n_trials"])

    trials = [mh_dict["n_trials"] for _ in seeds]
    loop_args = zip(trials, scales, seeds)

    logging.info("N CPUs:{0}".format(cfg.n_cpu))

    with Pool(int(cfg.n_cpu)) as p:
        p.starmap(mh.run, loop_args)<|MERGE_RESOLUTION|>--- conflicted
+++ resolved
@@ -710,11 +710,7 @@
 
             u_ranges.append(ur)
 
-<<<<<<< HEAD
-            n_range = np.linspace(max(bound[0], -100), ur, 100)
-=======
             n_range = np.linspace(float(max(bound[0], -100)), ur, int(1e2))
->>>>>>> 7fc7c94b
 
             # n_range = np.linspace(-30, 30, 1e2)
             y = []
@@ -812,16 +808,11 @@
 
                 plt.ylabel(param_name)
 
-<<<<<<< HEAD
-                y = np.linspace(max(bound[0], -100),
-                                np.array(u_ranges)[index], 100)
-=======
                 y = np.linspace(
                     float(max(bound[0], -100)),
                     np.array(u_ranges)[index],
                     int(1e2)
                 )
->>>>>>> 7fc7c94b
 
                 X, Y = np.meshgrid(x, y[::-1])
                 Z = []
@@ -851,11 +842,7 @@
                 for l, s in zip(CS.levels, strs):
                     fmt[l] = s
 
-<<<<<<< HEAD
-                ax.clabel(CS, levels, fmt=fmt, inline=1, fontsize=10, #levels=levels,
-=======
                 ax.clabel(CS, fmt=fmt, inline=1, fontsize=10, levels=levels,
->>>>>>> 7fc7c94b
                           colors="white")
                 cbar.set_label(r"$\Delta \log(\mathcal{L}/\mathcal{L}_{0})$",
                                rotation=90)
