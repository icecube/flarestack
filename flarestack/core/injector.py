import logging
import os
import random
import zipfile
import zlib
<<<<<<< HEAD
from typing import TYPE_CHECKING
=======
>>>>>>> 49e712bf

import numpy as np
from astropy.table import Table
from scipy import interpolate, sparse

from flarestack.core.energy_pdf import EnergyPDF, read_e_pdf_dict
from flarestack.core.spatial_pdf import SpatialPDF
from flarestack.core.time_pdf import TimePDF, read_t_pdf_dict
from flarestack.shared import band_mask_cache_name, k_to_flux
from flarestack.utils.catalogue_loader import calculate_source_weight
<<<<<<< HEAD

if TYPE_CHECKING:
    from flarestack.data import SeasonWithMC
=======
>>>>>>> 49e712bf

logger = logging.getLogger(__name__)


def read_injector_dict(inj_dict):
    """Ensures that injection dictionaries remain backwards-compatible

    :param inj_dict: Injection Dictionary
    :return: Injection Dictionary compatible with new format
    """

    if inj_dict != {}:
        maps = [
            ("Injection Time PDF", "injection_sig_time_pdf"),
            ("Injection Energy PDF", "injection_energy_pdf"),
            ("injection_sig_energy_pdf", "injection_energy_pdf"),
            ("inj_energy_pdf", "injection_energy_pdf"),
            ("Poisson Smear?", "poisson_smear_bool"),
            ("injection_time_pdf", "injection_sig_time_pdf"),
            ("inj_sig_time_pdf", "injection_sig_time_pdf"),
        ]

        for old_key, new_key in maps:
            if old_key in list(inj_dict.keys()):
                logger.warning(
                    "Deprecated inj_dict key '{0}' was used. Please use '{1}' in future.".format(
                        old_key, new_key
                    )
                )
                inj_dict[new_key] = inj_dict[old_key]

        pairs = [
            ("injection_energy_pdf", read_e_pdf_dict),
            ("injection_sig_time_pdf", read_t_pdf_dict),
        ]

        for key, f in pairs:
            if key in list(inj_dict.keys()):
                inj_dict[key] = f(inj_dict[key])

        if "injection_spatial_pdf" not in inj_dict.keys():
            inj_dict["injection_spatial_pdf"] = {}

        # if "injection_bkg_time_pdf" not in inj_dict.keys():
        #     logger.warning("No 'injection_bkg_time_pdf' was specified. A 'steady' pdf will be assumed.")
        #     inj_dict["injection_bkg_time_pdf"] = {"time_pdf_name": "steady"}

    return inj_dict


class BaseInjector:
    """Base Injector Class"""

    subclasses: dict[str, object] = {}

    def __init__(self, season, sources, **kwargs):
        kwargs = read_injector_dict(kwargs)
        self.inj_kwargs = kwargs

        logger.info("Initialising Injector for {0}".format(season.season_name))
        self.injection_band_mask = dict()
        self.season = season
        self.season.load_background_model()

        self.sources = sources

        if len(sources) > 0:
            self.weight_scale = calculate_source_weight(self.sources)

        try:
            self.sig_time_pdf = TimePDF.create(
                kwargs["injection_sig_time_pdf"], season.get_time_pdf()
            )
            # self.bkg_time_pdf = TimePDF.create(kwargs["injection_bkg_time_pdf"],
            #                                    season.get_time_pdf())
            self.energy_pdf = EnergyPDF.create(kwargs["injection_energy_pdf"])
            self.spatial_pdf = SpatialPDF(kwargs["injection_spatial_pdf"], season)
        except KeyError:
            raise Exception(
                "Injection Arguments missing. \n "
                "'injection_energy_pdf', 'injection_time_pdf',"
                "and 'injection_spatial_pdf' are required. \n"
                "Found: \n {0}".format(kwargs)
            )

        if "poisson_smear_bool" in list(kwargs.keys()):
            self.poisson_smear = kwargs["poisson_smear_bool"]
        else:
            self.poisson_smear = True

        self.n_exp = np.nan

        try:
            self.fixed_n = kwargs["fixed_n"]
        except KeyError:
            self.fixed_n = np.nan

    def calculate_n_exp(self):
        all_n_exp = np.empty(
            (len(self.sources), 1),
            dtype=np.dtype([("source_name", "a30"), ("n_exp", float)]),
        )

        for i, source in enumerate(self.sources):
            all_n_exp[i]["source_name"] = source["source_name"]
            all_n_exp[i]["n_exp"] = self.calculate_n_exp_single(source)
        return all_n_exp

    def calculate_n_exp_single(self, source):
        raise NotImplementedError

    def get_n_exp_single(self, source):
        if not isinstance(source["source_name"], bytes):
            name = bytes(source["source_name"], encoding="utf8")
        else:
            name = source["source_name"]

        return self.n_exp[self.n_exp["source_name"] == name]

    def get_expectation(self, source, scale):
        return float(self.get_n_exp_single(source)["n_exp"]) * scale

    def update_sources(self, sources):
        """Reuses an injector with new sources

        :param sources: Sources to be added
        """
        self.sources = sources
        self.weight_scale = np.sum(
            self.sources["base_weight"] * self.sources["distance_mpc"] ** -2
        )
        self.n_exp = self.calculate_n_exp()

    def create_dataset(self, scale, angular_error_modifier=None):
        """Create a dataset based on scrambled data for background, and Monte
        Carlo simulation for signal. Returns the composite dataset. The source
        flux can be scaled by the scale parameter.

        :param scale: Ratio of Injected Flux to source flux
        :param angular_error_modifier: AngularErrorModifier to change angular errors
        :return: Simulated dataset
        """
        bkg_events = self.season.simulate_background()

        if scale > 0.0:
            sig_events = self.inject_signal(scale)
        else:
            sig_events = []

        if len(sig_events) > 0:
            simulated_data = np.concatenate((bkg_events, sig_events))
        else:
            simulated_data = bkg_events

        if angular_error_modifier is not None:
            simulated_data = angular_error_modifier.pull_correct_static(simulated_data)

        return simulated_data

    def inject_signal(self, scale):
        return

    @classmethod
    def register_subclass(cls, inj_name):
        """Adds a new subclass of EnergyPDF, with class name equal to
        "energy_pdf_name".
        """

        def decorator(subclass):
            BaseInjector.subclasses[inj_name] = subclass
            return subclass

        return decorator

    @classmethod
    def create(cls, season, sources, **kwargs):
        inj_dict = read_injector_dict(kwargs)

        if "injector_name" not in inj_dict.keys():
            return cls(season, sources, **inj_dict)

        inj_name = inj_dict["injector_name"]

        if inj_name not in BaseInjector.subclasses:
            raise ValueError(
                f"Bad Injector name {inj_name}. "
                f"Available options are {BaseInjector.subclasses.keys()}"
            )
        else:
            return BaseInjector.subclasses[inj_name](season, sources, **inj_dict)

    @staticmethod
    def get_dec_and_omega(source, bandwidth):
        # Sets half width of band
        dec_width = np.sin(np.deg2rad(bandwidth))

        sinDec = np.sin(source["dec_rad"])

        # Sets a declination band above and below the source
        min_dec = max(-1, sinDec - dec_width)
        max_dec = min(1.0, sinDec + dec_width)
        # Gives the solid angle coverage of the sky for the band
        omega = 2.0 * np.pi * (max_dec - min_dec)
        return np.arcsin(dec_width), np.arcsin(min_dec), np.arcsin(max_dec), omega


@BaseInjector.register_subclass("mc_injector")
class MCInjector(BaseInjector):
    """Core Injector Class, returns a dataset on which calculations can be
    performed. This base class is tailored for injection of MC into mock
    background. This can be either MC background, or scrambled real data.
    """

    subclasses: dict[str, object] = {}

    def __init__(self, season, sources, **kwargs):
        kwargs = read_injector_dict(kwargs)
        self._mc = self.get_mc(season)
        BaseInjector.__init__(self, season, sources, **kwargs)

        self.injection_declination_bandwidth = self.inj_kwargs.pop(
            "injection_declination_bandwidth", 1.5
        )

        try:
            self.mc_weights = self.energy_pdf.weight_mc(self._mc)
            self.n_exp = self.calculate_n_exp()

        except KeyError:
            logger.warning("No Injection Arguments. Are you unblinding?")
            pass

    def get_mc(self, season: "SeasonWithMC") -> Table:
        return season.get_mc()

    def select_mc_band(self, source):
        """For a given source, selects MC events within a declination band of
        width +/- 5 degrees that contains the source. Then returns the MC data
        subset containing only those MC events.

        :param source: Source to be simulated
        :return: mc (cut): Simulated events which lie within the band
        :return: omega: Solid Angle of the chosen band
        :return: band_mask: The mask which removes events outside band
        """

        dec_width, min_dec, max_dec, omega = self.get_dec_and_omega(
            source, self.injection_declination_bandwidth
        )

        band_mask = self.get_band_mask(source, min_dec, max_dec)

        return self._mc[band_mask], omega, band_mask

    def get_band_mask(self, source, min_dec, max_dec):
        # Checks if the mask has already been evaluated for the source
        # If not, creates the mask for this source, and saves it
        if source["source_name"] in list(self.injection_band_mask.keys()):
            band_mask = self.injection_band_mask[source["source_name"]]
        else:
            band_mask = np.logical_and(
                np.greater(self._mc["trueDec"], min_dec),
                np.less(self._mc["trueDec"], max_dec),
            )
            self.injection_band_mask[source["source_name"]] = band_mask

        return band_mask

    def calculate_single_source(self, source, scale):
        """Calculate the weighted MC for a single source, given a flux scale
        and a distance scale.

        :param source:
        :param scale:
        :return:
        """
        # Selects MC events lying in a +/- 5 degree declination band
        source_mc, omega, band_mask = self.select_mc_band(source)

        source_mc = self.calculate_fluence(source, scale, source_mc, band_mask, omega)

        return source_mc

    def calculate_n_exp_single(self, source):
        return np.sum(self.calculate_single_source(source, 1.0)["ow"])

    def calculate_fluence(self, source, scale, source_mc, band_mask, omega):
        """Function to calculate the fluence for a given source, and multiply
        the oneweights by this. After this step, the oneweight sum is equal
        to the expected neutrino number.

        :param source: Source to be calculated
        :param scale: Flux scale
        :param source_mc: MC that is close to source
        :param band_mask: Closeness mask for MC
        :param omega: Solid angle covered by MC mask
        :return: Modified source MC
        """
        # Calculate the effective injection time for simulation. Equal to
        # the overlap between the season and the injection time PDF for
        # the source, scaled if the injection PDF is not uniform in time.
        eff_inj_time = self.sig_time_pdf.effective_injection_time(source)

        # All injection fluxes are given in terms of k, equal to 1e-9
        inj_flux = k_to_flux(source["injection_weight_modifier"] * scale)

        # Fraction of total flux allocated to given source, assuming
        # standard candles with flux proportional to 1/d^2 multiplied by the
        # sources weight

        weight = calculate_source_weight(source) / self.weight_scale

        # Calculate the fluence, using the effective injection time.
        fluence = inj_flux * eff_inj_time * weight

        # Recalculates the oneweights to account for the declination
        # band, and the relative distance of the sources.
        # Multiplies by the fluence, to enable calculations of n_inj,
        # the expected number of injected events

        source_mc["ow"] = fluence * self.mc_weights[band_mask] / omega

        return source_mc

    def inject_signal(self, scale):
        """Randomly select simulated events from the Monte Carlo dataset to
        simulate a signal for each source. The source flux can be scaled by
        the scale parameter.

        :param scale: Ratio of Injected Flux to source flux.
        :return: Set of signal events for the given IC Season.
        """
        # Creates empty signal event array
        sig_events = np.empty((0,), dtype=self.season.get_background_dtype())

        n_tot_exp = 0

        # Loop over each source to be simulated
        for i, source in enumerate(self.sources):
            # If a number of neutrinos to inject is specified, use that.
            # Otherwise, inject based on the flux scale as normal.

            if not np.isnan(self.fixed_n):
                n_inj = int(self.fixed_n)
            else:
                n_inj = self.get_expectation(source, scale)

            n_tot_exp += n_inj

            # Simulates poisson noise around the expectation value n_inj.
            if self.poisson_smear:
                n_s = int(np.random.poisson(n_inj))
            # If there is no poisson noise, rounds n_s down to nearest integer
            else:
                n_s = int(n_inj)

            try:
                f_n_inj = float(n_inj[0])
            except (TypeError, IndexError):
                f_n_inj = float(n_inj)

            logger.debug(
                "Injected {0} events with an expectation of {1:.2f} events for {2}".format(
                    n_s, f_n_inj, source["source_name"]
                )
            )

            #  If n_s = 0, skips simulation step.
            if n_s < 1:
                continue

            source_mc = self.calculate_single_source(source, scale)

            # Creates a normalised array of OneWeights
            p_select = source_mc["ow"] / np.sum(source_mc["ow"])

            # Creates an array with n_signal entries.
            # Each entry is a random integer between 0 and no. of sources.
            # The probability for each integer is equal to the OneWeight of
            # the corresponding source_path.
            ind = np.random.choice(len(source_mc["ow"]), size=n_s, p=p_select)

            # Selects the sources corresponding to the random integer array
            sim_ev = source_mc[ind]

            # Rotates the Monte Carlo events onto the source_path
            sim_ev = self.spatial_pdf.rotate_to_position(
                sim_ev, source["ra_rad"], source["dec_rad"]
            )

            # Generates times for each simulated event, drawing from the
            # Injector time PDF.
            sim_ev["time"] = self.sig_time_pdf.simulate_times(source, n_s)

            # Joins the new events to the signal events
            sig_events = np.concatenate(
                (sig_events, sim_ev[list(self.season.get_background_dtype().names)])
            )

        return sig_events


@MCInjector.register_subclass("low_memory_injector")
class LowMemoryInjector(MCInjector):
    """For large numbers of sources O(~100), saving MC masks becomes
    increasingly burdensome. As a solution, the LowMemoryInjector should be
    used instead. It will be somewhat slower, but will have much more
    reasonable memory consumption.
    """

    def __init__(self, season, sources, **kwargs):
        self.split_cats = None
        self.injection_band_paths = None
        self.band_mask_cache = None
        self.band_mask_index = None

        MCInjector.__init__(self, season, sources, **kwargs)

    def calculate_n_exp(self):
        cats, paths, m_index, s_index = band_mask_cache_name(
            self.season, self.sources, self.injection_declination_bandwidth
        )
        self.split_cats = cats
        self.injection_band_paths = paths

        if np.sum([not os.path.isfile(x) for x in self.injection_band_paths]) > 0.0:
            logger.info("No saved band masks found. These will have to be made first.")
            self.make_injection_band_mask()

        self.n_exp = np.zeros(
            (len(self.sources), 1),
            dtype=np.dtype(
                [
                    ("source_name", "a30"),
                    ("n_exp", float),
                    ("mask_index", int),
                    ("source_index", int),
                ]
            ),
        )

        self.n_exp["mask_index"] = np.array(m_index).reshape(len(m_index), 1)
        self.n_exp["source_index"] = np.array(s_index).reshape(len(s_index), 1)

        for i, source in enumerate(self.sources):
            self.n_exp[i]["source_name"] = source["source_name"]
            self.n_exp[i]["n_exp"] = self.calculate_n_exp_single(source)

        return self.n_exp

    def make_injection_band_mask(self):
        for j, cat in enumerate(self.split_cats):
            path = self.injection_band_paths[j]

            try:
                os.makedirs(os.path.dirname(path))
            except OSError:
                pass

            # Make mask
            injection_band_mask = sparse.lil_matrix(
                (len(cat), len(self._mc)), dtype=bool
            )
            for i, source in enumerate(cat):
                dec_width, min_dec, max_dec, omega = self.get_dec_and_omega(
                    source, self.injection_declination_bandwidth
                )
                band_mask = np.logical_and(
                    np.greater(self._mc["trueDec"], min_dec),
                    np.less(self._mc["trueDec"], max_dec),
                )
                injection_band_mask[i, :] = band_mask
            injection_band_mask = injection_band_mask.tocsr()
            sparse.save_npz(path, injection_band_mask)

            del injection_band_mask

            logger.info(f"Saving to {path}")

    def load_band_mask(self, index):
        path = self.injection_band_paths[index]
        # logger.debug(f'type(band_mask_cache) = {type(self.band_mask_cache)}')
        del self.band_mask_cache
        logger.debug(f"loading bandmask from {path}")
        self.band_mask_cache = sparse.load_npz(path)
        self.band_mask_index = index
        # return sparse.load_npz(path)

    def get_band_mask(self, source, min_dec, max_dec):
        entry = self.get_n_exp_single(source)
        if len(entry) != 1:
            raise ValueError(
                f"Length of found entries for {source['source_name']} "
                f"is {len(entry)} but should be 1!"
            )
        mask_index = entry["mask_index"]

        if not np.logical_and(
            not isinstance(self.band_mask_cache, type(None)),
            self.band_mask_index == mask_index,
        ):
            try:
                self.load_band_mask(mask_index[0])
            except (zlib.error, zipfile.BadZipFile):
                self.make_injection_band_mask()
                self.load_band_mask(mask_index[0])

            # self.load_band_mask(mask_index[0])

        # band_mask = self.load_band_mask(mask_index[0])

        return self.band_mask_cache.getrow(entry["source_index"][0]).toarray()[0]


@MCInjector.register_subclass("table_injector")
class TableInjector(MCInjector):
    """
    For even larger numbers of sources O(~1000), accessing every element of the
    MC array in select_band_mask() once for every source in calculate_n_exp()
    becomes a bottleneck. Store event fields in columns, ordered by declination,
    making single-field accesses vastly cheaper and band masks practically free.
    For 1000 sources, calculate_n_exp() is ~60x faster than MCInjector.
    """

    def get_mc(self, season: "SeasonWithMC") -> Table:
        mc = season.get_mc().copy(copy_data=False)
        mc.sort("trueDec")
        for col in mc.columns.values():
            col.setflags(write=False)
        return mc

    def get_band_mask(self, source, min_dec, max_dec):
        return slice(*np.searchsorted(self._mc["trueDec"], [min_dec, max_dec]))

    def select_mc_band(self, source):
        table, omega, band_mask = super().select_mc_band(source)
        # allow individual columns to be replaced
        return table.copy(copy_data=False), omega, band_mask


@MCInjector.register_subclass("effective_area_injector")
class EffectiveAreaInjector(BaseInjector):
    """Class for injecting signal events by relying on effective areas rather
    than pre-existing Monte Carlo simulation. This Injector should be used
    for analysing public data, as no MC is provided.
    """

    def __init__(self, season, sources, **kwargs):
        self.effective_area_f = season.load_effective_area()
        self.energy_proxy_mapping = season.load_energy_proxy_mapping()
        self.angular_res_f = season.load_angular_resolution()
        BaseInjector.__init__(self, season, sources, **kwargs)
        self.n_exp = self.calculate_n_exp()
        self.conversion_cache = dict()

    def inject_signal(self, scale):
        # Creates empty signal event array
        sig_events = np.empty((0,), dtype=self.season.get_background_dtype())

        n_tot_exp = 0

        # Loop over each source to be simulated
        for i, source in enumerate(self.sources):
            # If a number of neutrinos to inject is specified, use that.
            # Otherwise, inject based on the flux scale as normal.

            if not np.isnan(self.fixed_n):
                n_inj = int(self.fixed_n)
            else:
                n_inj = self.get_expectation(source, scale)

            n_tot_exp += n_inj

            # Simulates poisson noise around the expectation value n_inj.
            if self.poisson_smear:
                n_s = int(np.random.poisson(n_inj))
            # If there is no poisson noise, rounds n_s to nearest integer
            else:
                n_s = int(n_inj)

            logger.debug(
                "Injected {0} events with an expectation of {1:.2f} events for {2}".format(
                    n_s,
                    n_inj if isinstance(n_inj, float) else float(n_inj[0]),
                    source["source_name"],
                )
            )

            #  If n_s = 0, skips simulation step.
            if n_s < 1:
                continue

            sim_ev = np.empty((n_s,), dtype=self.season.get_background_dtype())

            # Fills the energy proxy conversion cache

            if source["source_name"] not in self.conversion_cache.keys():
                self.calculate_energy_proxy(source)

            # Produces random seeds, converts this using a convolution
            # of energy pdf and approximated energy proxy mapping to
            # produce final energy proxy values

            convert_f = self.conversion_cache[source["source_name"]]

            random_fraction = [random.random() for _ in range(n_s)]

            sim_ev["logE"] = convert_f(random_fraction)

            # Simulates times according to Time PDF

            sim_ev["time"] = self.sig_time_pdf.simulate_times(source, n_s)
            sim_ev["sigma"] = self.angular_res_f(sim_ev["logE"]).copy()
            sim_ev["raw_sigma"] = sim_ev["sigma"].copy()

            sim_ev = self.spatial_pdf.simulate_distribution(source, sim_ev)

            sim_ev = sim_ev[list(self.season.get_background_dtype().names)].copy()
            #

            # Joins the new events to the signal events
            sig_events = np.concatenate((sig_events, sim_ev))

        sig_events = np.array(sig_events)

        return sig_events

    def calculate_single_source(self, source, scale):
        # Calculate the effective injection time for simulation. Equal to
        # the overlap between the season and the injection time PDF for
        # the source, scaled if the injection PDF is not uniform in time.
        eff_inj_time = self.sig_time_pdf.effective_injection_time(source)

        # All injection fluxes are given in terms of k, equal to 1e-9
        inj_flux = k_to_flux(source["injection_weight_modifier"] * scale)

        # Fraction of total flux allocated to given source, assuming
        # standard candles with flux proportional to 1/d^2 multiplied by the
        # sources weight

        weight = calculate_source_weight(source) / self.weight_scale

        # Calculate the fluence, using the effective injection time.
        fluence = inj_flux * eff_inj_time * weight

        def source_eff_area(e):
            return self.effective_area_f(
                np.log10(e), np.sin(source["dec_rad"])
            ) * self.energy_pdf.f(e)

        int_eff_a = self.energy_pdf.integrate_over_E(source_eff_area)

        # Effective areas are given in m2, but flux is in per cm2

        int_eff_a *= 10**4

        n_inj = fluence * int_eff_a

        return n_inj

    def calculate_n_exp_single(self, source):
        return self.calculate_single_source(source, scale=1.0)

    def calculate_energy_proxy(self, source):
        # Simulates energy proxy values

        def source_eff_area(log_e):
            return (
                self.effective_area_f(log_e, np.sin(source["dec_rad"]))
                * self.energy_pdf.f(log_e)
                * self.energy_proxy_mapping(log_e)
            )

        start_x = np.log10(self.energy_pdf.integral_e_min)

        x_vals = np.linspace(
            start_x + 1e-7, np.log10(self.energy_pdf.integral_e_max), 100
        )[1:]

        y_vals = np.array(
            [
                self.energy_pdf.integrate_over_E(source_eff_area, upper=np.exp(x))
                for x in x_vals
            ]
        )
        y_vals /= max(y_vals)

        f = interpolate.interp1d([0.0] + list(y_vals), [start_x] + list(x_vals))
        self.conversion_cache[source["source_name"]] = f


class MockUnblindedInjector:
    """If the data is not really to be unblinded, then MockUnblindedInjector
    should be called. In this case, the create_dataset function simply returns
    one background scramble.
    """

    def __init__(self, season, sources=np.nan, **kwargs):
        self.season = season
        self._raw_data = season.get_exp_data()
        season.load_background_model()

    def create_dataset(self, scale, angular_error_modifier=None):
        """Returns a background scramble

        :return: Scrambled data
        """
        seed = int(123456)
        np.random.seed(seed)

        simulated_data = self.season.simulate_background()
        if angular_error_modifier is not None:
            simulated_data = angular_error_modifier.pull_correct_static(simulated_data)

        return simulated_data


class TrueUnblindedInjector:
    """If the data is unblinded, then UnblindedInjector should be called. In
    this case, the create_dataset function simply returns the unblinded dataset.
    """

    def __init__(self, season, sources, **kwargs):
        self.season = season

    def create_dataset(self, scale, angular_error_modifier=None):
        exp_data = self.season.get_exp_data()

        if angular_error_modifier is not None:
            exp_data = angular_error_modifier.pull_correct_static(exp_data)

        return exp_data


# if __name__ == "__main__":
#     from flarestack.data.icecube.ps_tracks.ps_v002_p01 import ps_v002_p01
#     data = ps_v002_p01[0]
#     from flarestack.analyses.agn_cores.shared_agncores import agncores_cat_dir
#     cat = np.load(
#         agncores_cat_dir +
#         "radioloud_2rxs_noBL_2000brightest_srcs_weight1.npy"
#     )
#
#     LowMemoryInjector(data, cat)<|MERGE_RESOLUTION|>--- conflicted
+++ resolved
@@ -3,10 +3,7 @@
 import random
 import zipfile
 import zlib
-<<<<<<< HEAD
 from typing import TYPE_CHECKING
-=======
->>>>>>> 49e712bf
 
 import numpy as np
 from astropy.table import Table
@@ -17,12 +14,9 @@
 from flarestack.core.time_pdf import TimePDF, read_t_pdf_dict
 from flarestack.shared import band_mask_cache_name, k_to_flux
 from flarestack.utils.catalogue_loader import calculate_source_weight
-<<<<<<< HEAD
 
 if TYPE_CHECKING:
     from flarestack.data import SeasonWithMC
-=======
->>>>>>> 49e712bf
 
 logger = logging.getLogger(__name__)
 
