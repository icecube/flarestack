--- conflicted
+++ resolved
@@ -920,12 +920,8 @@
         # If n_s if negative, then removes the energy term from the likelihood
 
         for i, n_j in enumerate(all_n_j):
-<<<<<<< HEAD
-            SoB_spacetime = kwargs["SoB_spacetime_cache"][i]
-=======
             SoB_spacetime: list = kwargs["SoB_spacetime_cache"][i]
 
->>>>>>> e550ab59
             # Switches off Energy term for negative n_s, which should in theory
             # be a continuous change that does not alter the likelihood for
             # n_s > 0 (as it is not included for n_s=0).
