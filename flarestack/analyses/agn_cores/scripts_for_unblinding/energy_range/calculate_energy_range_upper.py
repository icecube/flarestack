"""Script to reproduce the sensitivity curves as a function of the maximum energy of the injected neutrinos,
using 100 sources of the radio-selected AGN sample.
"""

from __future__ import division, print_function

import logging
import math
import os
import resource
import time

import matplotlib.pyplot as plt
import numpy as np
import psutil  # to get memory usage info
from matplotlib.ticker import ScalarFormatter

from flarestack.analyses.agn_cores.shared_agncores import (
    agn_catalogue_name,
    agn_subset_catalogue,
    agn_subset_catalogue_north,
    complete_cats_north,
)
from flarestack.cluster import analyse, wait_for_cluster
from flarestack.core.minimisation import MinimisationHandler
from flarestack.core.results import ResultsHandler
from flarestack.data.icecube import diffuse_8_year, diffuse_10_year

# # from flarestack.data.icecube.ps_tracks.ps_v002_p01 import ps_7year
# from flarestack.data.icecube.ps_tracks.ps_v003_p02 import ps_10year
# from flarestack.data.icecube.northern_tracks.nt_v002_p05 import diffuse_8year
# from flarestack.data.icecube.gfu.gfu_v002_p01 import txs_sample_v1
from flarestack.shared import (
    flux_to_k,
    k_to_flux,
    make_analysis_pickle,
    plot_output_dir,
)
from flarestack.utils.catalogue_loader import load_catalogue

# plt.style.use('~/scratch/phdthesis.mpltstyle')

<<<<<<< HEAD


=======
>>>>>>> 49e712bf

analyses = dict()

# Initialise Injectors/LLHs

llh_time = {"time_pdf_name": "Steady"}

llh_energy = {"energy_pdf_name": "PowerLaw"}

llh_dict = {
    "llh_name": "standard_matrix",
    "llh_sig_time_pdf": llh_time,
    "llh_energy_pdf": llh_energy,
}


def base_name(cat_key, gamma):
    return (
        "analyses/agn_cores/stacking_analysis_8yrNTsample_energy_range_upper/{0}/"
        "{1}/".format(cat_key, gamma)
    )


def generate_name(cat_key, n_sources, gamma):
    return base_name(cat_key, gamma) + "NrSrcs={0}/".format(n_sources)


gammas = [2.0, 2.5]

nr_brightest_sources = [100]

# # Energy bins
energies = np.logspace(4, 7, 7)
bins = list(zip(energies[:-1], energies[1:]))

all_res = dict()

running_time = []
for cat_type, method in complete_cats_north[:]:
    unique_key = cat_type + "_" + method

    print(unique_key)

    gamma_dict = dict()

    for gamma_index in gammas:
        res = dict()
        for j, nr_srcs in enumerate(nr_brightest_sources):
            cat_path = agn_subset_catalogue(cat_type, method, nr_srcs)
            catalogue = load_catalogue(cat_path)
            cat = np.load(cat_path)
            full_name = generate_name(unique_key, nr_srcs, gamma_index)

            res_e_min = dict()
            for i, (e_min, e_max) in enumerate(bins):
                full_name_en = full_name + "Emax={0:.2f}".format(e_max) + "/"

                injection_time = llh_time

                # Change injection minimum energy keeping fixed the max energy
                injection_energy = dict(llh_energy)
                injection_energy["gamma"] = gamma_index
                injection_energy["e_min_gev"] = 100
                injection_energy["e_max_gev"] = e_max

                inj_kwargs = {
                    "injection_energy_pdf": injection_energy,
                    "injection_sig_time_pdf": injection_time,
                }

                mh_dict = {
                    "name": full_name_en,
                    "mh_name": "large_catalogue",
                    "dataset": diffuse_8_year.get_seasons(),  # subselection_fraction=1),
                    "catalogue": cat_path,
                    "llh_dict": llh_dict,
                    "inj_dict": inj_kwargs,
                    "n_trials": 1,
                }

                mh = MinimisationHandler.create(mh_dict)

                # Set the scale for the injection
                scale_factor = 3 * mh.guess_scale() / 3 / 7

                """
                UNCOMMENT THIS IF:
                1. It is the first time you are running this code
                2. You want to run locally
                3. If you are running on the cluster with < 1000 sources
                """
                mh_dict["n_steps"] = 15
                mh_dict["scale"] = scale_factor
                analyse(mh_dict, cluster=True, n_cpu=8, n_jobs=100)

                """
                UNCOMMENT THIS IF:
                1. If you are running on the cluster with > 1000 sources
                """
                # _n_jobs = 100
                # scale_loop = np.linspace(0, scale_factor, 15)
                # print(scale_loop)
                # for scale in scale_loop[:]:
                #     print('Running ' + str(mh_dict["n_trials"]) + ' trials with scale ' + str(scale))
                #     mh_dict["fixed_scale"] = scale
                #     if scale == 0.:
                #         n_jobs = _n_jobs*10
                #     else:
                #         n_jobs = _n_jobs
                #     print("Submitting " + str(n_jobs) + " jobs")
                #     analyse(mh_dict, cluster=True, n_cpu=1, n_jobs=n_jobs)

                res_e_min[e_min] = mh_dict
            res[nr_srcs] = res_e_min

        gamma_dict[gamma_index] = res
    all_res[unique_key] = gamma_dict

# wait_for_cluster()
#
logging.getLogger().setLevel("INFO")

print(gamma_dict.items(), iter(gamma_dict.items()))

print(all_res.items(), iter(all_res.items()))


for cat_key, gamma_dict in all_res.items():
    agn_type = cat_key.split("_")[0]
    xray_cat = cat_key.split(str(agn_type) + "_")[-1]

    full_cat = load_catalogue(agn_catalogue_name(agn_type, xray_cat))

    full_flux = np.sum(full_cat["base_weight"])

    saturate_ratio = 0.26

    for gamma_index, gamma_res in iter(gamma_dict.items()):
        print("gamma: ", gamma_index)

        print("In if loop on gamma_index and res")
        print(gamma_index)
        print(gamma_res)

        sens = []
        sens_err_low = []
        sens_err_upp = []
        disc_pot = []
        disc_ts_threshold = []
        n_src = []
        fracs = []
        sens_livetime = []
        disc_pots_livetime = []
        sens_livetime_100GeV10PeV = []
        disc_pots_livetime_100GeV10PeV = []
        ratio_sens = []
        ratio_disc = []
        ratio_sens_100GeV10PeV = []
        ratio_disc_100GeV10PeV = []
        int_xray_flux_erg = []
        int_xray_flux = []
        guess = []
        sens_n = []
        disc_pot_n = []
        e_min_gev = []
        e_max_gev = []

        base_dir = base_name(cat_key, gamma_index)

        for nr_srcs, rh_dict_srcs in sorted(gamma_res.items()):
            print("In if loop on nr_srcs and rh_dict")
            print(nr_srcs)
            print(rh_dict_srcs)
            print("nr_srcs in loop: ", nr_srcs)
            print("   ")
            print("   ")

            print("   ")
            print(type(rh_dict_srcs), rh_dict_srcs)
            for e_min, rh_dict in sorted(rh_dict_srcs.items()):
                cat = load_catalogue(rh_dict["catalogue"])

                print("e_min in loop: ", e_min)
                print("   ")
                print("   ")
                int_xray = np.sum(cat["base_weight"] / 1e13 * 624.151)
                int_xray_flux.append(int_xray)  # GeV cm-2 s-1
                int_xray_flux_erg.append(
                    np.sum(cat["base_weight"]) / 1e13
                )  # erg cm-2 s-1
                fracs.append(np.sum(cat["base_weight"]) / full_flux)

                try:
                    rh = ResultsHandler(rh_dict)
                    print("Sens", rh.sensitivity)
                    print(
                        "Sens_err",
                        rh.sensitivity_err,
                        rh.sensitivity_err[0],
                        rh.sensitivity_err[1],
                    )
                    print("Disc", rh.disc_potential)
                    print("Disc_TS_threshold", rh.disc_ts_threshold)
                    # print("Guess", rh_dict["scale"])
                    print("Sens (n)", rh.sensitivity * rh.flux_to_ns)
                    print("DP (n)", rh.disc_potential * rh.flux_to_ns)
                    # # guess.append(k_to_flux(rh_dict["scale"])* 2./3.)
                    # guess.append(k_to_flux(rh_dict["scale"])/3.)
                    print(
                        rh_dict["inj_dict"],
                        rh_dict["inj_dict"]["injection_energy_pdf"]["e_min_gev"],
                    )

                    e_min_gev.append(
                        rh_dict["inj_dict"]["injection_energy_pdf"]["e_min_gev"]
                    )
                    e_max_gev.append(
                        rh_dict["inj_dict"]["injection_energy_pdf"]["e_max_gev"]
                    )

                    # sensitivity/dp normalized per flux normalization GeV-1 cm-2 s-1
                    sens.append(rh.sensitivity)
                    sens_err_low.append(rh.sensitivity_err[0])
                    sens_err_upp.append(rh.sensitivity_err[1])
                    disc_pot.append(rh.disc_potential)
                    disc_ts_threshold.append(rh.disc_ts_threshold)
                    sens_n.append(rh.sensitivity * rh.flux_to_ns)
                    disc_pot_n.append(rh.disc_potential * rh.flux_to_ns)

                    key = "Energy Flux (GeV cm^{-2} s^{-1})"

                    astro_sens, astro_disc = rh.astro_values(
                        rh_dict["inj_dict"]["injection_energy_pdf"]
                    )
                    sens_livetime.append(astro_sens[key])
                    disc_pots_livetime.append(astro_disc[key])

                    # Nu energy flux integrated between 100GeV and 10PeV,
                    # indipendently from the e_min_gev, e_max_gev of the injection
                    rh_dict["inj_dict"]["injection_energy_pdf"]["e_min_gev"] = 100
                    rh_dict["inj_dict"]["injection_energy_pdf"]["e_max_gev"] = 1e7
                    astro_sens_100GeV10PeV, astro_disc_100GeV10PeV = rh.astro_values(
                        rh_dict["inj_dict"]["injection_energy_pdf"]
                    )
                    sens_livetime_100GeV10PeV.append(astro_sens_100GeV10PeV[key])
                    disc_pots_livetime_100GeV10PeV.append(astro_disc_100GeV10PeV[key])

                    # normalized over tot xray flux
                    ratio_sens.append(astro_sens[key] / int_xray)
                    ratio_disc.append(astro_disc[key] / int_xray)

                    ratio_sens_100GeV10PeV.append(
                        astro_sens_100GeV10PeV[key] / int_xray
                    )
                    ratio_disc_100GeV10PeV.append(
                        astro_disc_100GeV10PeV[key] / int_xray
                    )

                    n_src.append(nr_srcs)

                except OSError:
                    pass

        # # Save arrays to file
        np.savetxt(
            plot_output_dir(base_dir) + "data.out",
            (
                np.array(n_src),
                np.array(int_xray_flux_erg),
                np.array(e_min_gev),
                np.array(e_max_gev),
                np.array(sens),
                np.array(sens_err_low),
                np.array(sens_err_upp),
                np.array(disc_pot),
                np.array(disc_ts_threshold),
                np.array(sens_livetime),
                np.array(disc_pots_livetime),
                np.array(ratio_sens),
                np.array(ratio_disc),
                np.array(ratio_sens) / saturate_ratio,
                np.array(ratio_disc) / saturate_ratio,
                np.array(sens_livetime_100GeV10PeV),
                np.array(disc_pots_livetime_100GeV10PeV),
                np.array(ratio_sens_100GeV10PeV),
                np.array(ratio_disc_100GeV10PeV),
                np.array(ratio_sens_100GeV10PeV) / saturate_ratio,
                np.array(ratio_disc_100GeV10PeV) / saturate_ratio,
                np.array(sens_n),
                np.array(disc_pot_n),
            ),
            header="n_src, int_xray_flux_erg, "
            "e_min_gev, e_max_gev"
            "sensitivity, sensitivity_err_lower, sensitivity_err_upper,"
            "dp, disc_ts_threshold,"
            "int_sensitivity, int_dp, ratio_sens, ratio_dp,"
            "ratio_sens_saturate, ratio_dp_saturate,"
            "int_sensitivity_100GeV10PeV, int_dp_100GeV10PeV, ratio_sens_100GeV10PeV, ratio_dp_100GeV10PeV,"
            "ratio_sens_saturate_100GeV10PeV, ratio_dp_saturate_100GeV10PeV,"
            "sensitivity_nr_neutrinos, dp_nr_neutrinos",
        )<|MERGE_RESOLUTION|>--- conflicted
+++ resolved
@@ -40,11 +40,6 @@
 
 # plt.style.use('~/scratch/phdthesis.mpltstyle')
 
-<<<<<<< HEAD
-
-
-=======
->>>>>>> 49e712bf
 
 analyses = dict()
 
