--- conflicted
+++ resolved
@@ -26,25 +26,16 @@
     ],
     python_requires='>=3.7',
     install_requires=[
-<<<<<<< HEAD
-        "astropy==5.0.1",
-        "black==22.1.0",
-        "coveralls==3.3.1",
-        "healpy==1.15.2",
-        "jupyter==1.0.0",
-=======
         "setuptools==60.8.2",
         "numpy==1.22.2",
         "numexpr==2.8.1",
         "healpy==1.15.2",
         "scipy==1.8.0",
->>>>>>> 59e9dd32
         "matplotlib==3.5.1",
-        "numexpr==2.8.1",
-        "numpy==1.22.1",
-        "scipy==1.7.3",
-        "setuptools==60.6.0",
+        "astropy==5.0.1",
         "sphinx==4.4.0",
+        "jupyter==1.0.0",
+        "coveralls==3.3.1"
     ],
     package_data={'flarestack': [
         'data/public/icecube/all_sky_point_source/raw_data/3year-data-release.zip']},
